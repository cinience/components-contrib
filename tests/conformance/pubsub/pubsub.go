--- conflicted
+++ resolved
@@ -99,15 +99,9 @@
 			var counter int
 			var lastSequence int
 			err := ps.Subscribe(pubsub.SubscribeRequest{
-<<<<<<< HEAD
-				Topic:    config.testTopicName,
-				Metadata: config.subscribeMetadata,
-			}, func(ctx context.Context, msg *pubsub.NewMessage) error {
-=======
 				Topic:    config.TestTopicName,
 				Metadata: config.SubscribeMetadata,
-			}, func(msg *pubsub.NewMessage) error {
->>>>>>> fd76fec2
+			}, func(ctx context.Context, msg *pubsub.NewMessage) error {
 				dataString := string(msg.Data)
 				if !strings.HasPrefix(dataString, dataPrefix) {
 					t.Logf("Ignoring message without expected prefix")
